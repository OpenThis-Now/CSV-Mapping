from __future__ import annotations

import json
import os
from pathlib import Path
from typing import Any

from pydantic import Field, field_validator
from pydantic_settings import BaseSettings


class Settings(BaseSettings):
    # Storage folders
    STORAGE_ROOT: Path = Field(default=Path("storage"))
    DATABASES_DIR: Path = Field(default=Path("storage/databases"))
    IMPORTS_DIR: Path = Field(default=Path("storage/imports"))
    EXPORTS_DIR: Path = Field(default=Path("storage/exports"))
    TMP_DIR: Path = Field(default=Path("storage/tmp"))

    # Server / DB
    DATABASE_URL: str = Field(default="sqlite:///storage/app.db")
    POSTGRES_URL: str | None = Field(default=None)
    
    # Environment detection
    ENVIRONMENT: str = Field(default="development")
    ECHO_SQL: bool = Field(default=False)

    # Uploads & security
    MAX_UPLOAD_MB: int = Field(default=200)
<<<<<<< HEAD
    ALLOWED_EXTENSIONS: set[str] = Field(default_factory=lambda: {".csv"})
    CORS_ALLOW_ORIGINS: list[str] = Field(default_factory=lambda: [
        "http://localhost:5173", 
        "http://127.0.0.1:5173", 
        "http://localhost:5174", 
        "http://127.0.0.1:5174",
        "https://csv-mapping-frontend-production.up.railway.app",
        "https://csv-mapping-frontend-stagning-experimental.up.railway.app"
    ])
=======
    ALLOWED_EXTENSIONS: set[str] = Field(default_factory=lambda: {".csv", ".pdf"})
    CORS_ALLOW_ORIGINS: list[str] = Field(default_factory=lambda: ["http://localhost:5173", "http://127.0.0.1:5173", "http://localhost:5174", "http://127.0.0.1:5174"])
>>>>>>> 39bb22d3

    # AI
    OPENAI_API_KEY: str | None = Field(default=None)
    AI_MODEL: str = Field(default="gpt-4o-mini")

    # Matching thresholds (defaults; can be overridden per run)
    DEFAULT_THRESHOLDS: dict[str, Any] = Field(
        default_factory=lambda: {
            "vendor_min": 80,
            "product_min": 75,
            "overall_accept": 85,
            "weights": {"vendor": 0.6, "product": 0.4},
            "sku_exact_boost": 10,
            "numeric_mismatch_penalty": 8,
        }
    )

    # Batching / performance
    MAX_ROWS_PER_BATCH: int = Field(default=20000)

    @field_validator("DEFAULT_THRESHOLDS", mode="before")
    @classmethod
    def parse_thresholds(cls, v: Any) -> dict[str, Any]:
        if isinstance(v, str):
            try:
                return json.loads(v)
            except Exception:
                pass
        return v

    class Config:
        env_file = ".env"
        case_sensitive = False


settings = Settings()


def ensure_storage_dirs() -> None:
    """Create storage directories if missing."""
    for d in (settings.STORAGE_ROOT, settings.DATABASES_DIR, settings.IMPORTS_DIR, settings.EXPORTS_DIR, settings.TMP_DIR):
        Path(d).mkdir(parents=True, exist_ok=True)


def get_environment_db_path() -> str:
    """Get environment-specific database path."""
    # Use PostgreSQL if available (Railway add-on)
    if settings.POSTGRES_URL:
        return settings.POSTGRES_URL
    
    # Use the DATABASE_URL from environment if set, otherwise use defaults
    if settings.DATABASE_URL != "sqlite:///storage/app.db":
        return settings.DATABASE_URL
    
    # Fallback to environment-specific paths
    if settings.ENVIRONMENT == "production":
        return "sqlite:///storage/production.db"
    elif settings.ENVIRONMENT == "staging":
        return "sqlite:///storage/experimental.db"
    else:
        return settings.DATABASE_URL<|MERGE_RESOLUTION|>--- conflicted
+++ resolved
@@ -27,8 +27,7 @@
 
     # Uploads & security
     MAX_UPLOAD_MB: int = Field(default=200)
-<<<<<<< HEAD
-    ALLOWED_EXTENSIONS: set[str] = Field(default_factory=lambda: {".csv"})
+    ALLOWED_EXTENSIONS: set[str] = Field(default_factory=lambda: {".csv", ".pdf"})
     CORS_ALLOW_ORIGINS: list[str] = Field(default_factory=lambda: [
         "http://localhost:5173", 
         "http://127.0.0.1:5173", 
@@ -37,10 +36,6 @@
         "https://csv-mapping-frontend-production.up.railway.app",
         "https://csv-mapping-frontend-stagning-experimental.up.railway.app"
     ])
-=======
-    ALLOWED_EXTENSIONS: set[str] = Field(default_factory=lambda: {".csv", ".pdf"})
-    CORS_ALLOW_ORIGINS: list[str] = Field(default_factory=lambda: ["http://localhost:5173", "http://127.0.0.1:5173", "http://localhost:5174", "http://127.0.0.1:5174"])
->>>>>>> 39bb22d3
 
     # AI
     OPENAI_API_KEY: str | None = Field(default=None)
